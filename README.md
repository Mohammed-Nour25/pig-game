# Pig Game — Command-Line Interface (CLI)

The project includes a polished **text-based command-line interface (CLI)** for playing the **Pig game** interactively.

---

## Run the CLI
You can start the CLI directly using Python:

```bash
python -m pig_game


```

This will open an interactive shell like:

```
🐷 Welcome to Pig! Type 'help' or '?' for available commands.

(pig)
```

<<<<<<< HEAD
##  Available Commands
=======
---

## 🧩 Available Commands

>>>>>>> c7cd4f35
| Command | Description |
|----------|--------------|
| `start [goal]` | Start a new game (default goal = 100 points). |
| `roll` | Roll the die for the current player. |
| `hold` | Bank your current turn points and pass the turn. |
| `status` | Show scores and whose turn it is. |
| `name <new_name>` | Change the active player’s name. |
| `rules` | Display Pig game rules. |
| `cheat` | Add +90 points to the active player (for quick testing). |
| `quit` / `Ctrl+D` | Exit the game. |

<<<<<<< HEAD
##  Example Session
```
Welcome to Pig! Type 'help' or '?' for commands.
=======
---

## 💡 Example Session
>>>>>>> c7cd4f35

```
🐷 Welcome to Pig! Type 'help' or '?' for available commands.

(pig) start
✅ New game started. Goal = 100.

════════════════════════════════════════
🎯 Goal: 100 | 🎲 Turn points: 0
────────────────────────────────────────
👉 Player1      | total = 0
   Player2      | total = 0
════════════════════════════════════════

(pig) roll
🎲 Rolled: 1 → 💥 Bust! Switching turn…

(pig) hold
💾 Points banked. Switching turn…

(pig) cheat
✨ +90 applied.

(pig) name Ali
✅ Name set to 'Ali'

(pig) status
════════════════════════════════════════
🎯 Goal: 100 | 🎲 Turn points: 0
────────────────────────────────────────
👉 Ali          | total = 90
   Player2      | total = 0
════════════════════════════════════════

(pig) quit
<<<<<<< HEAD
Bye!
```

## UML Diagrams

We generate class and package diagrams using `pyreverse` (from `pylint`) and Graphviz.

### Prerequisites
Make sure you have:
- Graphviz installed (`dot -V` should work)
- `pylint` and `graphviz` installed in your Python environment:
  ```bash
  pip install pylint graphviz

### Generate the diagrams
To generate UML diagrams automatically, run:
```bash
make uml
=======
👋 Bye!
```

---

## 🧠 Notes
- Handles **invalid input gracefully** (e.g., typing `roll` before `start` shows a friendly warning instead of crashing).  
- Uses Python’s built-in [`cmd`](https://docs.python.org/3/library/cmd.html) module for an interactive shell experience.  
- Supports safe integration with partially implemented game logic.  
- Displays scores, turn points, and active player using clean and formatted output.  

---

## 🧪 Development Summary (M1-3)

### Summary
- Enhanced CLI message clarity when a user tries to run a command before starting a game.  
- Ensured invalid input handling flows gracefully without crashes.  
- Added color-coded and emoji-based feedback for better user experience.

### Details
✅ Added clearer prompt for `No game started`  
✅ Verified graceful behavior for invalid commands and empty input  
✅ Completed final part of **M1-3** ("Display scores, handle invalid input gracefully")

### Testing
Run:
```bash
python -m pig_game
```

Then try:
```bash
roll
hold
cheat
status
quit
```

Expected:
- Friendly ⚠️ messages when game not started.  
- No crashes or errors.  
- Smooth user experience with clear feedback.

---

## 🕹️ Command Line Interface (AI + HighScore Integration)

The **Pig Game** also supports playing against an **AI opponent** and viewing saved **HighScores**.

### ▶️ Start a Game vs CPU

```bash
python -m pig_game.shell ai --player "Mohammed" --level normal
```

**Options:**

| Option | Description | Default |
|:--------|:-------------|:----------|
| `--player`, `-p` | Your displayed name | `"Player"` |
| `--level`, `-l` | CPU difficulty (`easy`, `normal`, `smart`) | `normal` |

**Example Gameplay:**

```
Your turn, Mohammed — You: 0 | CPU: 0 | Turn: 0
[r=roll, h=hold, q=quit] > r
🎲 You rolled 4. Turn points: 4
[r=roll, h=hold, q=quit] > h
You held. Your total is now 4.

CPU turn — CPU: 0 | You: 4 | Turn: 0
🤖 CPU rolled 6. CPU turn points: 6
🤖 CPU holds. CPU total: 6
```

At the end of the game, the system automatically records the result in the **HighScore** table (unless the player quits using `q`).

---

### 🏆 View HighScores

To view recorded results:

```bash
python -m pig_game.shell high --limit 10
```

Example output:

```
Player         Vs     Result  For Against Duration(s)  When(UTC)
--------------------------------------------------------------------------------
Mohammed       CPU    win     150      64         250  2025-10-15T22:32:22Z
```

**Tip:** Use `--limit` to change how many rows are displayed.

---

### 💡 Notes
- The game’s CPU uses `Intelligence.should_hold()` to decide whether to continue rolling or hold.
- High scores are stored locally at `~/.pig_highscores.json`.
- Invalid commands are handled safely (e.g., if the user types anything other than `r`, `h`, or `q`).

---

## 👨‍💻 Contributors
- **Mohammed Nour** — CLI implementation, AI & HighScore integration, error handling, and documentation.
>>>>>>> c7cd4f35
<|MERGE_RESOLUTION|>--- conflicted
+++ resolved
@@ -21,14 +21,7 @@
 (pig)
 ```
 
-<<<<<<< HEAD
 ##  Available Commands
-=======
----
-
-## 🧩 Available Commands
-
->>>>>>> c7cd4f35
 | Command | Description |
 |----------|--------------|
 | `start [goal]` | Start a new game (default goal = 100 points). |
@@ -40,15 +33,9 @@
 | `cheat` | Add +90 points to the active player (for quick testing). |
 | `quit` / `Ctrl+D` | Exit the game. |
 
-<<<<<<< HEAD
 ##  Example Session
 ```
 Welcome to Pig! Type 'help' or '?' for commands.
-=======
----
-
-## 💡 Example Session
->>>>>>> c7cd4f35
 
 ```
 🐷 Welcome to Pig! Type 'help' or '?' for available commands.
@@ -84,26 +71,6 @@
 ════════════════════════════════════════
 
 (pig) quit
-<<<<<<< HEAD
-Bye!
-```
-
-## UML Diagrams
-
-We generate class and package diagrams using `pyreverse` (from `pylint`) and Graphviz.
-
-### Prerequisites
-Make sure you have:
-- Graphviz installed (`dot -V` should work)
-- `pylint` and `graphviz` installed in your Python environment:
-  ```bash
-  pip install pylint graphviz
-
-### Generate the diagrams
-To generate UML diagrams automatically, run:
-```bash
-make uml
-=======
 👋 Bye!
 ```
 
@@ -135,6 +102,21 @@
 python -m pig_game
 ```
 
+## UML Diagrams
+
+We generate class and package diagrams using `pyreverse` (from `pylint`) and Graphviz.
+
+### Prerequisites
+Make sure you have:
+- Graphviz installed (`dot -V` should work)
+- `pylint` and `graphviz` installed in your Python environment:
+  ```bash
+  pip install pylint graphviz
+
+### Generate the diagrams
+To generate UML diagrams automatically, run:
+```bash
+make uml
 Then try:
 ```bash
 roll
@@ -214,5 +196,4 @@
 ---
 
 ## 👨‍💻 Contributors
-- **Mohammed Nour** — CLI implementation, AI & HighScore integration, error handling, and documentation.
->>>>>>> c7cd4f35
+- **Mohammed Nour** — CLI implementation, AI & HighScore integration, error handling, and documentation.