PYTHON ?= python3

<<<<<<< HEAD
.PHONY: install lint format test coverage clean doc

=======
.PHONY: help version install lint format test coverage doc uml clean
# --- Help: show available commands ---
help:
	@echo "Available targets:"
	@echo "  make help      - Show this help message"
	@echo "  make version   - Show Python version"
	@echo "  make install   - Install dependencies"
	@echo "  make test      - Run tests"
	@echo "  make coverage  - Generate coverage report"
	@echo "  make lint      - Run linters (flake8 + pylint)"
	@echo "  make format    - Check code formatting (black)"
	@echo "  make doc       - Generate API documentation"
	@echo "  make uml       - Generate UML diagrams"
	@echo "  make clean     - Clean temporary files"

# --- Version: show Python version ---
version:
	@$(PYTHON) --version
>>>>>>> 6529b6d2
# --- Install dependencies ---
install:
	$(PYTHON) -m pip install -r requirements.txt

# --- Lint: flake8 + pylint (errors only) ---
lint:
	@echo ">>> flake8"
	flake8 .
	@echo ">>> pylint (errors only)"
	pylint -E pig_game

# --- Black (check only) ---
format:
	@echo ">>> black --check"
	black --check .

# --- Run tests ---
test:
	pytest -q

# --- Coverage (HTML + console) ---
coverage:
	coverage run -m pytest
	coverage report -m
	coverage html
	@echo "HTML report: htmlcov/index.html"

# --- Generate documentation ---
doc:
	$(PYTHON) -m pdoc pig_game -o doc/api

# --- Clean build/test artifacts ---
clean:
	@echo ">>> cleaning build/test artifacts"
	@rm -rf .pytest_cache htmlcov build dist *.egg-info
<<<<<<< HEAD
=======
# --- Generate UML diagrams ---
uml:
	@echo ">>> Generating UML diagrams"
	pyreverse -o dot -p pig_game pig_game
	dot -Tpng classes_pig_game.dot -o doc/uml/classes_pig_game.png
	dot -Tpng packages_pig_game.dot -o doc/uml/packages_pig_game.png
	@echo "UML diagrams saved to doc/uml/"
>>>>>>> 6529b6d2
<|MERGE_RESOLUTION|>--- conflicted
+++ resolved
@@ -1,9 +1,5 @@
 PYTHON ?= python3
 
-<<<<<<< HEAD
-.PHONY: install lint format test coverage clean doc
-
-=======
 .PHONY: help version install lint format test coverage doc uml clean
 # --- Help: show available commands ---
 help:
@@ -22,7 +18,6 @@
 # --- Version: show Python version ---
 version:
 	@$(PYTHON) --version
->>>>>>> 6529b6d2
 # --- Install dependencies ---
 install:
 	$(PYTHON) -m pip install -r requirements.txt
@@ -58,13 +53,10 @@
 clean:
 	@echo ">>> cleaning build/test artifacts"
 	@rm -rf .pytest_cache htmlcov build dist *.egg-info
-<<<<<<< HEAD
-=======
 # --- Generate UML diagrams ---
 uml:
 	@echo ">>> Generating UML diagrams"
 	pyreverse -o dot -p pig_game pig_game
 	dot -Tpng classes_pig_game.dot -o doc/uml/classes_pig_game.png
 	dot -Tpng packages_pig_game.dot -o doc/uml/packages_pig_game.png
-	@echo "UML diagrams saved to doc/uml/"
->>>>>>> 6529b6d2
+	@echo "UML diagrams saved to doc/uml/"