import pytest
from pig_game.player import Player

<<<<<<< HEAD
# Keep only this placeholder test skipped (not the whole file)
@pytest.mark.skip(reason="Skeleton-only placeholder, not part of this assignment.")
def test_player_reset():
    pass
=======
def test_player_roll_and_hold():
    """Accumulate turn points then hold to bank them into total."""
    p = Player("A")
    p.add_roll(3)
    p.add_roll(4)
    assert p.turn == 7
    p.hold()
    assert p.total == 7
    assert p.turn == 0
>>>>>>> 6529b6d2

def test_player_bust_resets_turn():
    """Rolling 1 resets the turn points to zero."""
    p = Player()
    p.add_roll(5)
    p.add_roll(1)
    assert p.turn == 0

<<<<<<< HEAD
# --- Extra tests to raise coverage for Player ---

def test_add_zero_points_is_allowed():
    p = Player("Alice")
    p.add_points(0)
    assert p.total == 0


def test_multiple_renames():
    p = Player("Alice")
    p.rename("Bobby")
    p.rename("Charlie")
    assert p.name == "Charlie"


def test_repr_contains_player_word():
    p = Player("Dana")
    assert "Player" in repr(p)


def test_name_with_numbers():
    p = Player("Alice")
    p.rename("Ali123")
    assert p.name == "Ali123"


def test_add_large_points():
    p = Player("Big")
    p.add_points(1_000_000)
    assert p.total == 1_000_000


def test_score_accumulation_multiple_adds():
    p = Player("Sum")
    p.add_points(3)
    p.add_points(7)
    assert p.total == 10

# --- Extra coverage tests for Player core methods ---

def test_add_roll_accumulates_and_busts():
    p = Player("Rolla")
    v1 = p.add_roll(4)
    v2 = p.add_roll(3)
    assert (v1, v2) == (4, 3)
    assert p.turn == 7 and p.total == 0  # still in turn

    v3 = p.add_roll(1)  # bust
    assert v3 == 1
    assert p.turn == 0 and p.total == 0  # bust resets turn only


def test_hold_banks_and_resets_turn():
    p = Player("Holder")
    p.add_roll(5)
    p.add_roll(2)
    status = p.hold()
    assert status == "ok"
    assert p.total == 7 and p.turn == 0

    # Another small turn then hold again
    p.add_roll(3)
    p.hold()
    assert p.total == 10 and p.turn == 0


def test_reset_clears_scores_and_turn():
    p = Player("Resetter")
    p.add_points(12)
    p.add_roll(4)
    assert p.total == 12 and p.turn == 4
    p.reset()
    assert p.total == 0 and p.turn == 0


def test_add_points_casts_to_int_and_allows_negative_zero():
    p = Player("Caster")
    p.add_points(0)
    p.add_points(+5)
    p.add_points(-2)
    # total should be 3
    assert p.total == 3


def test_rename_is_applied_and_reflected_in_repr():
    p = Player("X")
    p.rename("Y")
    r = repr(p)
    assert p.name == "Y" and "Player" in r and "Y" in r
=======
def test_rename_validation():
    """Renaming requires a non-empty, non-blank string."""
    p = Player()
    with pytest.raises(ValueError):
        p.rename("")
    p.rename("Ali")
    assert p.name == "Ali"
>>>>>>> 6529b6d2
<|MERGE_RESOLUTION|>--- conflicted
+++ resolved
@@ -1,22 +1,10 @@
 import pytest
 from pig_game.player import Player
 
-<<<<<<< HEAD
 # Keep only this placeholder test skipped (not the whole file)
 @pytest.mark.skip(reason="Skeleton-only placeholder, not part of this assignment.")
 def test_player_reset():
     pass
-=======
-def test_player_roll_and_hold():
-    """Accumulate turn points then hold to bank them into total."""
-    p = Player("A")
-    p.add_roll(3)
-    p.add_roll(4)
-    assert p.turn == 7
-    p.hold()
-    assert p.total == 7
-    assert p.turn == 0
->>>>>>> 6529b6d2
 
 def test_player_bust_resets_turn():
     """Rolling 1 resets the turn points to zero."""
@@ -25,7 +13,6 @@
     p.add_roll(1)
     assert p.turn == 0
 
-<<<<<<< HEAD
 # --- Extra tests to raise coverage for Player ---
 
 def test_add_zero_points_is_allowed():
@@ -115,12 +102,3 @@
     p.rename("Y")
     r = repr(p)
     assert p.name == "Y" and "Player" in r and "Y" in r
-=======
-def test_rename_validation():
-    """Renaming requires a non-empty, non-blank string."""
-    p = Player()
-    with pytest.raises(ValueError):
-        p.rename("")
-    p.rename("Ali")
-    assert p.name == "Ali"
->>>>>>> 6529b6d2
