<<<<<<< HEAD
"""CLI Shell using cmd (skeleton).
TODO (M1 then M2):
- Create class PigShell(cmd.Cmd) with commands:
  start [goal], roll, hold, status, name <new_name>, rules, cheat, quit
- M2: add ai <level|number>, high
- Handle invalid input gracefully; integrate with Game/HighScore/Intelligence
- README: provide example CLI session
"""

from __future__ import annotations


class PigShell:  # pragma: no cover
    """cmd-based CLI (skeleton)."""
=======
"""Simple text-based CLI for the Pig game using Python's cmd module."""

import cmd
from typing import Optional

try:
    from pig_game.game import Game  # type: ignore
except Exception:
    Game = None  # type: ignore


RULES = (
    "🐷 Pig — Rules:\n"
    "- Players take turns rolling one die.\n"
    "- Add roll to turn points. If you roll 1, you bust (turn points = 0) and switch turn.\n"
    "- 'hold' banks turn points into total score and passes the turn.\n"
    "- First to reach the goal (default 100) wins.\n"
    "- 'cheat' adds +90 for quick testing.\n"
)


def _safe_get(obj, *names, default=None):
    """Try multiple attribute names and return the first valid value."""
    for name in names:
        if hasattr(obj, name):
            val = getattr(obj, name)
            try:
                return val() if callable(val) else val
            except Exception:
                continue
    return default


def _as_int(x, default=0):
    """Cast safely to int, return default on failure."""
    try:
        return int(x)
    except Exception:
        return default


def _line(char="─", n=40) -> str:
    """Return a line separator of given length."""
    return char * n


class PigShell(cmd.Cmd):
    """Command-line shell for the Pig game."""

    intro = "🐷 Welcome to Pig! Type 'help' or '?' for available commands.\n"
    prompt = "(pig) "
>>>>>>> be2a36ea

    def __init__(self) -> None:
        super().__init__()
        self.game: Optional[Game] = None  # type: ignore[assignment]

    # ---------------- Helpers ----------------
    def _need_game(self) -> bool:
        """Check if a game exists before running a command."""
        if self.game is None:
            print("⚠️  No game started. Use: start [goal]")
            return False
        return True

    def _render_status(self) -> None:
        """Display a clean, readable status panel."""
        g = self.game
        if g is None:
            print("⚠️  No game started. Use: start [goal]")
            return

        players = _safe_get(g, "players") or []
        active = _as_int(_safe_get(g, "active_player", "active_index", default=0))
        turn_points = _as_int(_safe_get(g, "turn_points", default=0))
        goal = _as_int(_safe_get(g, "goal_score", "goal", default=100))
        winner = _safe_get(g, "winner", "get_winner")

        print(_line("═", 40))
        print(f"🎯 Goal: {goal} | 🎲 Turn points: {turn_points}")
 print("⚠️  No game started. Use: start [goal]")
 print("⚠️  No game started. Use: start [goal]")
        print(_line("─", 40))
        for i, p in enumerate(players):
            name = _safe_get(p, "name", default=f"Player{i+1}")
            total = _as_int(_safe_get(p, "score", "total_score", default=0))
            mark = "👉" if (i == active or bool(_safe_get(p, "is_active", default=False))) else "  "
            print(f"{mark} {name:<12} | total = {total}")
        print(_line("═", 40))

        if winner:
            if isinstance(winner, int) and 0 <= winner < len(players):
                win_name = _safe_get(players[winner], "name", default=f"Player{winner+1}")
            elif hasattr(winner, "name"):
                win_name = _safe_get(winner, "name", default=str(winner))
            else:
                win_name = str(winner)
            print(f"🏆 Winner: {win_name}! Type 'start' to play again.\n")

    # ---------------- Commands ----------------
    def do_start(self, arg: str) -> None:
        """start [goal] -> start a new game (default 100)."""
        if Game is None:
            print("❌ Game class not available yet.")
            return

        goal = 100
        s = arg.strip()
        if s:
            try:
                goal = int(s)
                if goal < 1:
                    raise ValueError
            except ValueError:
                print("⚠️  Goal must be a positive integer. Using 100.")
                goal = 100

        try:
            self.game = Game(goal_score=goal)  # type: ignore[call-arg]
        except TypeError:
            try:
                self.game = Game()  # type: ignore[call-arg]
                if hasattr(self.game, "goal_score"):
                    setattr(self.game, "goal_score", goal)
            except Exception as exc:
                print(f"❌ Could not start game: {exc}")
                self.game = None
                return
        except Exception as exc:
            print(f"❌ Could not start game: {exc}")
            self.game = None
            return

        print(f"✅ New game started. Goal = {goal}.\n")
        self._render_status()

    def do_status(self, _: str) -> None:
        """status -> show scores and current turn."""
        if self._need_game():
            self._render_status()

    def do_rules(self, _: str) -> None:
        """rules -> show Pig rules."""
        print(RULES)

    def do_quit(self, _: str) -> bool:
        """quit -> exit the game."""
        print("👋 Bye!")
        return True

    do_EOF = do_quit  # Ctrl-D / Ctrl-Z quits

    # ---- Gameplay Commands ----
    def do_roll(self, _: str) -> None:
        """roll -> roll the dice for the current player."""
        if not self._need_game():
            return
        try:
            value = self.game.roll()  # type: ignore[attr-defined]
            if value == 1:
                print("🎲 Rolled: 1 → 💥 Bust! Switching turn…")
            else:
                print(f"🎲 Rolled: {value}")
        except Exception as exc:
            print(f"❌ roll failed: {exc}")
            return

        self._render_status()

    def do_hold(self, _: str) -> None:
        """hold -> bank turn points and switch player."""
        if not self._need_game():
            return
        try:
            result = self.game.hold()  # type: ignore[attr-defined]
            if result == "win":
                print("🏆 Winner detected! 🎉")
            else:
                print("💾 Points banked. Switching turn…")
        except Exception as exc:
            print(f"❌ hold failed: {exc}")

        self._render_status()

    def do_cheat(self, _: str) -> None:
        """cheat -> add +90 to active player (for testing)."""
        if not self._need_game():
            return

        g = self.game
        try:
            if hasattr(g, "cheat"):
                g.cheat(90)  # type: ignore[attr-defined]
            else:
                players = _safe_get(g, "players") or []
                active = _as_int(_safe_get(g, "active_player", "active_index", default=0))
                if 0 <= int(active) < len(players):
                    p = players[int(active)]
                    if hasattr(p, "score"):
                        p.score += 90
                    elif hasattr(p, "total_score"):
                        p.total_score += 90
            print("✨ +90 applied.")
        except Exception as exc:
            print(f"❌ cheat failed: {exc}")

        self._render_status()

    def do_name(self, arg: str) -> None:
        """name <new_name> -> change active player's name."""
        if not self._need_game():
            return

        new = arg.strip()
        if not new:
            print("⚠️  Usage: name <new_name>")
            return

        try:
            players = _safe_get(self.game, "players") or []
            active = _as_int(_safe_get(self.game, "active_player", "active_index", default=0))
            if 0 <= int(active) < len(players):
                setattr(players[int(active)], "name", new)
                print(f"✅ Name set to '{new}'")
            else:
                print("⚠️  No active player index available.")
        except Exception as exc:
            print(f"❌ name failed: {exc}")

        self._render_status()

    # --------------- Misc ---------------
    def default(self, line: str) -> None:
        """Handle unknown commands gracefully."""
        print(f"⚠️  Unknown command: {line!r}. Try 'help'.")

    def emptyline(self) -> None:
        """Ignore empty lines (avoid repeating last command)."""
        pass


def main() -> None:
    """Entry point to start the PigShell CLI loop."""
    PigShell().cmdloop()<|MERGE_RESOLUTION|>--- conflicted
+++ resolved
@@ -1,19 +1,3 @@
-<<<<<<< HEAD
-"""CLI Shell using cmd (skeleton).
-TODO (M1 then M2):
-- Create class PigShell(cmd.Cmd) with commands:
-  start [goal], roll, hold, status, name <new_name>, rules, cheat, quit
-- M2: add ai <level|number>, high
-- Handle invalid input gracefully; integrate with Game/HighScore/Intelligence
-- README: provide example CLI session
-"""
-
-from __future__ import annotations
-
-
-class PigShell:  # pragma: no cover
-    """cmd-based CLI (skeleton)."""
-=======
 """Simple text-based CLI for the Pig game using Python's cmd module."""
 
 import cmd
@@ -65,7 +49,6 @@
 
     intro = "🐷 Welcome to Pig! Type 'help' or '?' for available commands.\n"
     prompt = "(pig) "
->>>>>>> be2a36ea
 
     def __init__(self) -> None:
         super().__init__()
