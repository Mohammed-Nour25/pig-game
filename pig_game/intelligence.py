--- conflicted
+++ resolved
@@ -1,59 +1,47 @@
 # pig_game/intelligence.py
+from __future__ import annotations
+
 from typing import Final
 
-<<<<<<< HEAD
 
-@dataclass
-=======
->>>>>>> 23259453
 class Intelligence:
     """
-    Simple AI policy for the computer player.
-    
+    Tiny policy for CPU decisions in Pig.
+
     Levels:
-        - easy: hold when turn_points >= 15
-        - medium: hold when turn_points >= 20
-        - hard: hold when total + turn >= goal - 10
+        - easy   : hold when turn_points >= 15
+        - normal : hold when turn_points >= 20 (alias: medium)
+        - hard   : hold when total_score + turn_points >= goal - 10 (alias: smart)
     """
-<<<<<<< HEAD
-
-    level: str = "normal"
-=======
->>>>>>> 23259453
 
     EASY_THRESHOLD: Final[int] = 15
-    MEDIUM_THRESHOLD: Final[int] = 20
+    NORMAL_THRESHOLD: Final[int] = 20
 
-    def __init__(self, level: str = "medium") -> None:
-        if level not in ("easy", "medium", "hard"):
-            raise ValueError(f"Invalid level '{level}'. Choose from 
-'easy', 'medium', 'hard'.")
-        self.level = level
+    def __init__(self, level: str = "normal") -> None:
+        # Normalize aliases coming from different parts of the code/CLI
+        lvl = level.lower()
+        if lvl == "medium":
+            lvl = "normal"
+        if lvl == "smart":
+            lvl = "hard"
+        if lvl not in ("easy", "normal", "hard"):
+            raise ValueError(
+                "Invalid level "
+                f"'{level}'. Choose from 'easy', 'normal' (or 'medium'), 'hard' (or 'smart')."
+            )
+        self.level = lvl
 
-    def should_hold(self, turn_points: int, total_score: int, 
-opponent_score: int, goal: int) -> bool:
-        """
-        Decide whether the computer should HOLD or ROLL.
-
-        Parameters
-        ----------
-        turn_points : int
-            Current turn points accumulated.
-        total_score : int
-            AI's total score before this turn.
-        opponent_score : int
-            The opponent's current score (not used by current heuristics).
-        goal : int
-            The target score to win the game.
-        
-        Returns
-        -------
-        bool
-            True if AI decides to hold, False otherwise.
-        """
+    def should_hold(
+        self,
+        turn_points: int,
+        total_score: int,
+        opponent_score: int,  # currently unused; kept for future strategies
+        goal: int = 100,
+    ) -> bool:
+        """Return True if the CPU should hold this turn."""
         if self.level == "easy":
             return turn_points >= self.EASY_THRESHOLD
-        if self.level == "medium":
-            return turn_points >= self.MEDIUM_THRESHOLD
+        if self.level == "normal":
+            return turn_points >= self.NORMAL_THRESHOLD
         # hard
         return (total_score + turn_points) >= (goal - 10)
