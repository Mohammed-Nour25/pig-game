--- conflicted
+++ resolved
@@ -1,5 +1,4 @@
 import json
-<<<<<<< HEAD
 import os
 from dataclasses import dataclass
 from datetime import datetime
@@ -335,100 +334,4 @@
         return out
 
 
-HighScoreStore = HighScore  # pragma: no cover
-=======
-from pathlib import Path
-from typing import Dict, Any, List
-
-DEFAULT_PATH = Path.home() / ".pig_highscores.json"
-
-
-class HighScore:
-    """JSON-backed highscore store with basic player stats and game logs."""
-
-    def __init__(self, path: Path | None = None) -> None:
-        self.path = Path(path) if path else DEFAULT_PATH
-        self.data: Dict[str, Any] = {"players": {}, "games": []}
-        self._load()
-
-    # ---------- persistence ----------
-    def _load(self) -> None:
-        """Load JSON from disk; if it fails, start fresh."""
-        if self.path.exists():
-            try:
-                self.data = json.loads(self.path.read_text(encoding="utf-8"))
-            except Exception:
-                self.data = {"players": {}, "games": []}
-
-    def _save(self) -> None:
-        """Persist JSON to disk."""
-        self.path.write_text(
-            json.dumps(self.data, indent=2, ensure_ascii=False),
-            encoding="utf-8",
-        )
-
-    # ---------- players ----------
-    def register_player(self, name: str) -> str:
-        """Ensure a player entry exists and return its id (here, the name)."""
-        key = (name or "").strip()
-        if not key:
-            raise ValueError("empty name")
-        players = self.data["players"]
-        if key not in players:
-            players[key] = {"wins": 0, "losses": 0}
-            self._save()
-        return key
-
-    def rename_player(self, old: str, new: str) -> None:
-        """Rename a player, preserving stats; prevent collisions."""
-        old = (old or "").strip()
-        new = (new or "").strip()
-        if not new:
-            raise ValueError("empty new name")
-        players = self.data["players"]
-        if old not in players:
-            raise KeyError(old)
-        if new in players and new != old:
-            raise ValueError("name already exists")
-        players[new] = players.pop(old)
-        self._save()
-
-    # ---------- results ----------
-    def record_result(self, winner: str, loser: str, for_points: int, against_points: int) -> None:
-        """Record a single finished game result and update stats."""
-        self.register_player(winner)
-        self.register_player(loser)
-        self.data["players"][winner]["wins"] += 1
-        self.data["players"][loser]["losses"] += 1
-        self.data["games"].append(
-            {"winner": winner, "loser": loser, "for": for_points, "against": against_points}
-        )
-        self._save()
-
-    def top(self, limit: int = 10) -> List[dict]:
-        """Return top players by wins desc, losses asc, name asc."""
-        items = [
-            {"player": name, "wins": p["wins"], "losses": p["losses"]}
-            for name, p in self.data["players"].items()
-        ]
-        items.sort(key=lambda x: (-x["wins"], x["losses"], x["player"].lower()))
-        return items[: max(1, limit)]
-
-    # ---------- helpers expected by some tests ----------
-    def table(self):
-        """Return a list of (player_id, name, wins, losses) tuples for display."""
-        rows = []
-        for name, stats in self.data["players"].items():
-            rows.append((name, name, stats["wins"], stats["losses"]))
-        rows.sort(key=lambda x: (-x[2], x[3], x[0].lower()))
-        return rows
-
-    def add_result(self, p1: str, p2: str, *, winner: str, score_for: int, score_against: int, duration_sec: int = 0):
-        """Alias to record_result() for compatibility with some tests."""
-        loser = p2 if winner == p1 else p1
-        self.record_result(winner, loser, score_for, score_against)
-
-    def add_game(self, p1: str, p2: str, *, winner: str, score_for: int, score_against: int, duration_sec: int = 0):
-        """Another alias forwarding to add_result()."""
-        self.add_result(p1, p2, winner=winner, score_for=score_for, score_against=score_against, duration_sec=duration_sec)
->>>>>>> 6529b6d2
+HighScoreStore = HighScore  # pragma: no cover